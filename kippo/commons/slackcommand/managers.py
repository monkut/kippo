import logging

from accounts.models import KippoOrganization, KippoUser, OrganizationMembership, SlackCommand
from slack_sdk.web import SlackResponse
from slack_sdk.webhook import WebhookClient, WebhookResponse

from commons.definitions import SlackResponseTypes
from commons.slackcommand.base import SubCommandBase

from . import get_all_subcommands

logger = logging.getLogger(__name__)


class SlackCommandManager:
    # SUPPORTED_SUB_COMMANDS = (
    #     "開始",
    #     "clockin",
    #     "clock-in",
    #     "breakstart",
    #     "break-start",
    #     "離席",
    #     "breakend",
    #     "break-end"
    #     "再開",
    #     "作業再開",
    #     "終了",
    #     "終わり",
    #     "clockout",
    #     "clock-out",
    #     "AM半休",
    #     "PM半休",
    #     "半休",
    #     "set-holiday",
    #     "list-holidays",
    #     "cancel-holiday",
    #     "attendance-status",
    # )

    REQUIRED_ORGANIZATION_FIELDS = (
        "slack_api_token",
        "slack_signing_secret",
        "slack_command_name",
        "slack_attendance_report_channel",
    )

    def __init__(self, organization: KippoOrganization) -> None:
        """Initialize the SlackCommandManager with the organization command name."""
        self.organization = organization

        for field in self.REQUIRED_ORGANIZATION_FIELDS:
            if not getattr(self.organization, field):
                raise ValueError(f"Organization is missing required field: {field}")

        self.organization_command_name = organization.slack_command_name

        self.valid_subcommands = {}  # key by alias
        for command in get_all_subcommands():
            if hasattr(command, "ALIASES"):
                for alias in command.ALIASES:
                    self.valid_subcommands[alias] = command

    def _get_kippouser(self, slack_user_name: str) -> KippoUser | None:
        """Get the KippoUser associated with the given Slack user ID."""
        logger.debug(f"slack_user_name={slack_user_name}")
        membership = OrganizationMembership.objects.filter(organization=self.organization, slack_username=slack_user_name).first()
        if membership:
            return membership.user
        logger.error(f"OrganizationMembership not found in {self.organization.name}({self.organization.pk}) for slack_user_name={slack_user_name}")
        return None

    def _process_subcommand(
        self, sub_command_id: str, request_payload: dict
    ) -> tuple[list[dict], SlackResponse | None, WebhookResponse | None, WebhookResponse | None]:
        command_blocks = []
        web_send_response = None
        webhook_send_response = None
        error_response = None

        # ex)
        # user_id = UCCNXXXX
        # user_name = firstname.lastname
        response_url = request_payload.get("response_url", "")
        slack_user_name = request_payload.get("user_name", "")
        kippouser = self._get_kippouser(slack_user_name)
        if not kippouser:
            logger.error(
                f"kippouser not identified from slack_user_name={slack_user_name} in organization {self.organization.name}({self.organization.pk})"
            )
            if response_url:
                # Send a message to the response URL
                webhook = WebhookClient(response_url)
                error_response = webhook.send(
                    text=f"{self.organization.name} には、`{slack_user_name}`のユーザー設定がありません。",
                    response_type=SlackResponseTypes.EPHEMERAL,
                )
        else:
            logger.debug(f"Creating SlackCommand organization.name={self.organization.name}, username={kippouser.username} ...")
            slack_command = SlackCommand(
                organization=self.organization,
                user=kippouser,
                sub_command=sub_command_id,
                text=request_payload.get("text", ""),
                response_url=response_url,
                payload=request_payload,
            )
            slack_command.save()
            logger.debug(f"Creating SlackCommand organization.name={self.organization.name}, username={kippouser.username} ... DONE")
            sub_command: SubCommandBase | None = self.valid_subcommands.get(sub_command_id, None)
            if sub_command:
                # Call the handle method of the command class
                logger.info(f"Processing sub-command ({sub_command.__name__}) {sub_command_id} ...")
                command_blocks, web_send_response, webhook_send_response = sub_command.handle(slack_command)
                logger.info(f"Processing sub-command ({sub_command.__name__}) {sub_command_id} ... DONE")
            else:
                logger.debug(f"valid_subcommands={self.valid_subcommands}")
                command_text = request_payload.get("text", "")
                logger.error(f"No sub-command recognized in the command text: {command_text}")
                if response_url:
                    # Send a message to the response URL
                    webhook = WebhookClient(response_url)
                    error_response = webhook.send(
                        text=f"Invalid sub-command. Supported sub-commands are: {', '.join(self.valid_subcommands)}",
                        response_type=SlackResponseTypes.EPHEMERAL,
                    )
        return command_blocks, web_send_response, webhook_send_response, error_response

    def process_command(self, request_payload: dict) -> tuple[list[dict], SlackResponse | None, WebhookResponse | None, WebhookResponse | None]:
        """Process the Slack command request."""
        command_blocks = []
        web_send_response = None
        webhook_send_response = None
        error_response = None

        # Extract the command and parameters from the request
        organization_command_name = self.organization.slack_command_name
        if not organization_command_name.startswith("/"):
            organization_command_name = f"/{organization_command_name}"
        request_command_name = request_payload.get("command", "")
        response_url = request_payload.get("response_url", "")
        logger.debug(f"request_command_name={request_command_name}, organization_command_name={organization_command_name}")
        if request_command_name == organization_command_name:
            command_text = request_payload.get("text", "")
            sub_command_id = command_text.split(" ")[0] if command_text else ""
            if sub_command_id:
<<<<<<< HEAD
                sub_command: SubCommandBase | None = self.valid_subcommands.get(sub_command_id, None)
                # ex)
                # user_id = UCCNXXXX
                # user_name = firstname.lastname
                slack_user_name = request_payload.get("user_name", "")
                kippouser = self._get_kippouser(slack_user_name)
                slack_command = SlackCommand(
                    organization=self.organization,
                    user=kippouser,
                    sub_command=sub_command_id,
                    text=request_payload.get("text", ""),
                    response_url=response_url,
                    payload=request_payload,
                )
                slack_command.save()

                if sub_command:
                    # Call the handle method of the command class
                    logger.info(f"Processing sub-command ({sub_command.__name__}) {sub_command_id} ...")
                    command_blocks, web_send_response, webhook_send_response = sub_command.handle(slack_command)
                    logger.info(f"Processing sub-command ({sub_command.__name__}) {sub_command_id} ... DONE")
                else:
                    logger.debug(f"valid_subcommands={list(self.valid_subcommands.keys())}")
                    logger.error(f"No sub-command recognized in the command text: {command_text}")
                    if response_url:
                        # Send a message to the response URL
                        webhook = WebhookClient(response_url)
                        error_response = webhook.send(
                            text=f"Invalid sub-command. Supported sub-commands are: {', '.join(self.valid_subcommands)}",
                            response_type=SlackResponseTypes.EPHEMERAL,
                        )
=======
                logger.debug(f"command_text={command_text}, sub_command_id={sub_command_id}")
                command_blocks, web_send_response, webhook_send_response, error_response = self._process_subcommand(sub_command_id, request_payload)
>>>>>>> 3be350a0
            else:
                logger.debug(f"valid_subcommands={self.valid_subcommands}")
                logger.error(f"Unable to parse sub_command_id from command_text: {command_text}")
                if response_url:
                    # Send a message to the response URL
                    webhook = WebhookClient(response_url)
                    error_response = webhook.send(
                        text=f"Invalid sub-command. Supported sub-commands are: {', '.join(self.valid_subcommands)}",
                        response_type=SlackResponseTypes.EPHEMERAL,
                    )

        else:
            logger.warning(f"Unknown command received: {request_command_name}")
            if response_url:
                # Send a message to the response URL
                webhook = WebhookClient(response_url)
                error_response = webhook.send(
                    text=f"Invalid sub-command. Supported sub-commands are: {', '.join(self.valid_subcommands)}",
                    response_type=SlackResponseTypes.EPHEMERAL,
                )

        return command_blocks, web_send_response, webhook_send_response, error_response<|MERGE_RESOLUTION|>--- conflicted
+++ resolved
@@ -77,52 +77,40 @@
         webhook_send_response = None
         error_response = None
 
+        sub_command: SubCommandBase | None = self.valid_subcommands.get(sub_command_id, None)
         # ex)
         # user_id = UCCNXXXX
         # user_name = firstname.lastname
         response_url = request_payload.get("response_url", "")
         slack_user_name = request_payload.get("user_name", "")
         kippouser = self._get_kippouser(slack_user_name)
-        if not kippouser:
-            logger.error(
-                f"kippouser not identified from slack_user_name={slack_user_name} in organization {self.organization.name}({self.organization.pk})"
-            )
+        slack_command = SlackCommand(
+            organization=self.organization,
+            user=kippouser,
+            sub_command=sub_command_id,
+            text=request_payload.get("text", ""),
+            response_url=response_url,
+            payload=request_payload,
+        )
+        slack_command.save()
+
+        if sub_command:
+            # Call the handle method of the command class
+            logger.info(f"Processing sub-command ({sub_command.__name__}) {sub_command_id} ...")
+            command_blocks, web_send_response, webhook_send_response = sub_command.handle(slack_command)
+            logger.info(f"Processing sub-command ({sub_command.__name__}) {sub_command_id} ... DONE")
+        else:
+            logger.debug(f"valid_subcommands={list(self.valid_subcommands.keys())}")
+            command_text = request_payload.get("text", "")
+            logger.error(f"No sub-command recognized in the command text: {command_text}")
             if response_url:
                 # Send a message to the response URL
                 webhook = WebhookClient(response_url)
                 error_response = webhook.send(
-                    text=f"{self.organization.name} には、`{slack_user_name}`のユーザー設定がありません。",
+                    text=f"Invalid sub-command. Supported sub-commands are: {', '.join(self.valid_subcommands)}",
                     response_type=SlackResponseTypes.EPHEMERAL,
                 )
-        else:
-            logger.debug(f"Creating SlackCommand organization.name={self.organization.name}, username={kippouser.username} ...")
-            slack_command = SlackCommand(
-                organization=self.organization,
-                user=kippouser,
-                sub_command=sub_command_id,
-                text=request_payload.get("text", ""),
-                response_url=response_url,
-                payload=request_payload,
-            )
-            slack_command.save()
-            logger.debug(f"Creating SlackCommand organization.name={self.organization.name}, username={kippouser.username} ... DONE")
-            sub_command: SubCommandBase | None = self.valid_subcommands.get(sub_command_id, None)
-            if sub_command:
-                # Call the handle method of the command class
-                logger.info(f"Processing sub-command ({sub_command.__name__}) {sub_command_id} ...")
-                command_blocks, web_send_response, webhook_send_response = sub_command.handle(slack_command)
-                logger.info(f"Processing sub-command ({sub_command.__name__}) {sub_command_id} ... DONE")
-            else:
-                logger.debug(f"valid_subcommands={self.valid_subcommands}")
-                command_text = request_payload.get("text", "")
-                logger.error(f"No sub-command recognized in the command text: {command_text}")
-                if response_url:
-                    # Send a message to the response URL
-                    webhook = WebhookClient(response_url)
-                    error_response = webhook.send(
-                        text=f"Invalid sub-command. Supported sub-commands are: {', '.join(self.valid_subcommands)}",
-                        response_type=SlackResponseTypes.EPHEMERAL,
-                    )
+
         return command_blocks, web_send_response, webhook_send_response, error_response
 
     def process_command(self, request_payload: dict) -> tuple[list[dict], SlackResponse | None, WebhookResponse | None, WebhookResponse | None]:
@@ -143,42 +131,8 @@
             command_text = request_payload.get("text", "")
             sub_command_id = command_text.split(" ")[0] if command_text else ""
             if sub_command_id:
-<<<<<<< HEAD
-                sub_command: SubCommandBase | None = self.valid_subcommands.get(sub_command_id, None)
-                # ex)
-                # user_id = UCCNXXXX
-                # user_name = firstname.lastname
-                slack_user_name = request_payload.get("user_name", "")
-                kippouser = self._get_kippouser(slack_user_name)
-                slack_command = SlackCommand(
-                    organization=self.organization,
-                    user=kippouser,
-                    sub_command=sub_command_id,
-                    text=request_payload.get("text", ""),
-                    response_url=response_url,
-                    payload=request_payload,
-                )
-                slack_command.save()
-
-                if sub_command:
-                    # Call the handle method of the command class
-                    logger.info(f"Processing sub-command ({sub_command.__name__}) {sub_command_id} ...")
-                    command_blocks, web_send_response, webhook_send_response = sub_command.handle(slack_command)
-                    logger.info(f"Processing sub-command ({sub_command.__name__}) {sub_command_id} ... DONE")
-                else:
-                    logger.debug(f"valid_subcommands={list(self.valid_subcommands.keys())}")
-                    logger.error(f"No sub-command recognized in the command text: {command_text}")
-                    if response_url:
-                        # Send a message to the response URL
-                        webhook = WebhookClient(response_url)
-                        error_response = webhook.send(
-                            text=f"Invalid sub-command. Supported sub-commands are: {', '.join(self.valid_subcommands)}",
-                            response_type=SlackResponseTypes.EPHEMERAL,
-                        )
-=======
                 logger.debug(f"command_text={command_text}, sub_command_id={sub_command_id}")
                 command_blocks, web_send_response, webhook_send_response, error_response = self._process_subcommand(sub_command_id, request_payload)
->>>>>>> 3be350a0
             else:
                 logger.debug(f"valid_subcommands={self.valid_subcommands}")
                 logger.error(f"Unable to parse sub_command_id from command_text: {command_text}")
