--- conflicted
+++ resolved
@@ -7,14 +7,6 @@
 from commons.tests.utils import reset_buckets
 from django.conf import settings
 from django.test import Client, TestCase
-<<<<<<< HEAD
-from projects.functions import generate_projectstatuscomments_csv, generate_projectweeklyeffort_csv, previous_week_startdate
-from projects.models import KippoProjectStatus, ProjectWeeklyEffort
-
-from kippo.aws import s3_key_exists
-
-from .utils import reset_buckets
-=======
 
 from kippo.awsclients import s3_key_exists
 from projects.functions import (
@@ -23,7 +15,6 @@
     previous_week_startdate,
 )
 from projects.models import KippoProjectStatus, ProjectWeeklyEffort
->>>>>>> 1142174a
 
 
 class DownloadViewTestCase(TestCase):
@@ -75,14 +66,9 @@
         KippoProjectStatus.objects.create(project=self.project, created_by=self.user, updated_by=self.user, comment="this is a comment")
 
     def test_data_download_waiter__generate_projectweeklyeffort_csv(self):
-<<<<<<< HEAD
-        key = "tmp/download/{}.csv".format(str(uuid4()))
+        key = f"tmp/download/{str(uuid4())}.csv"
         ids = list(ProjectWeeklyEffort.objects.all().values_list("id", flat=True))
         generate_projectweeklyeffort_csv(user_id=str(self.user.id), key=key, effort_ids=ids)
-=======
-        key = f"tmp/download/{str(uuid4())}.csv"
-        generate_projectweeklyeffort_csv(user_id=str(self.user.id), key=key)
->>>>>>> 1142174a
         assert s3_key_exists(settings.DUMPDATA_S3_BUCKETNAME, key=key)
 
         urlencoded_key = urllib.parse.quote_plus(key)
