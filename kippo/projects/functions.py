--- conflicted
+++ resolved
@@ -1,11 +1,8 @@
 import calendar
 import datetime
 import logging
-<<<<<<< HEAD
 from collections import Counter
-=======
 from collections.abc import Generator
->>>>>>> 1142174a
 from itertools import chain
 from operator import attrgetter
 from typing import TYPE_CHECKING
@@ -20,11 +17,7 @@
 from ghorgs.managers import GithubOrganizationManager
 from zappa.asynchronous import task
 
-<<<<<<< HEAD
-from kippo.aws import upload_s3_csv
-=======
 from kippo.awsclients import upload_s3_csv
->>>>>>> 1142174a
 
 if TYPE_CHECKING:
     from .models import KippoProject
@@ -145,11 +138,7 @@
 
 
 @task
-<<<<<<< HEAD
-def generate_projectweeklyeffort_csv(user_id: str, key: str, effort_ids, from_datetime_isoformat: Optional[str] = None) -> None:
-=======
-def generate_projectweeklyeffort_csv(user_id: str, key: str, from_datetime_isoformat: str | None = None) -> None:
->>>>>>> 1142174a
+def generate_projectweeklyeffort_csv(user_id: str, key: str, effort_ids: list[int], from_datetime_isoformat: str | None = None) -> None:
     from projects.models import KippoProject, ProjectWeeklyEffort
 
     user = KippoUser.objects.filter(pk=user_id).first()
@@ -183,7 +172,7 @@
         upload_s3_csv(bucket=settings.DUMPDATA_S3_BUCKETNAME, key=key, headers=headers, row_generator=g)
 
 
-def generate_projectmonthlyeffort_csv(user_id: str, key: str, effort_ids: List[int], from_datetime_isoformat: Optional[str] = None) -> None:
+def generate_projectmonthlyeffort_csv(user_id: str, key: str, effort_ids: list[int], from_datetime_isoformat: str | None = None) -> None:
     from projects.models import KippoProject, ProjectWeeklyEffort
 
     user = KippoUser.objects.filter(pk=user_id).first()
@@ -202,6 +191,7 @@
 
     monthly_effort = Counter()
 
+    last_month_of_year = 12
     for effort in effort_entries:
         last_day_of_month = calendar.monthrange(effort.week_start.year, effort.week_start.month)[1]  # 各エントリの月の最後の日を取得
         current_month_remaining_days = last_day_of_month - effort.week_start.day + 1  # week_startからその月の最後まで何日か取得
@@ -212,7 +202,7 @@
             monthly_effort_key_current = (effort.project.name, effort.user.display_name, month_key_current)
             monthly_effort[monthly_effort_key_current] += (effort.hours * current_month_remaining_days) / 7
 
-            if effort.week_start.month == 12:
+            if effort.week_start.month == last_month_of_year:
                 next_month_year = effort.week_start.year + 1
                 next_month_month = 1
             else:
